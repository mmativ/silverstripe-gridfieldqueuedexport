<?php

/**
 * Iteratively exports GridField data to a CSV file on disk, in order to support large exports.
 * The generated file can be downloaded by the user through a CMS UI provided in {@link GridFieldQueuedExportButton}.
 *
 * Simulates a request to the GridFieldQueuedExportButton controller to retrieve the GridField instance,
 * from which the original data context can be derived (as an {@link SS_List instance).
 * This is a necessary workaround due to the limitations on serialising GridField's data description logic.
 * While a DataList is serialisable, other SS_List instances might not be.
 * We'd also need to consider custom value transformations applied via GridField->customDataFields lambdas.
 *
 * Relies on GridField being accessible in its original CMS controller context to the user
 * who triggered the export.
 */
class GenerateCSVJob extends AbstractQueuedJob {

    /**
     * Optionally define the number of seconds to wait after the job has finished before marking it as complete.
     * This can help in multi-server environments, where asset synchronisation may not be immediate.
     *
     * @config
     * @var int
     */
    private static $sync_sleep_seconds = 0;

    public function __construct() {
        $this->ID = Injector::inst()->create('RandomGenerator')->randomToken('sha1');
        $this->Seperator = ',';
        $this->IncludeHeader = true;
        $this->HeadersOutput = false;
        $this->totalSteps = 1;
    }

    /**
     * @return string
     */
    public function getJobType() {
        return QueuedJob::QUEUED;
    }

    /**
     * @return string
     */
    public function getTitle() {
        return "Export a CSV of a Gridfield";
    }

    /**
     * @return string
     */
    public function getSignature() {
        return md5(get_class($this) . '-' . $this->ID);
    }
    /**
     * @param GridField $gridField
     */
    function setGridField(GridField $gridField) {        
        $this->GridFieldName = $gridField->getName();
        $this->GridFieldURL = $gridField->Link();
<<<<<<< HEAD
=======
        $this->totalSteps = $gridField->getManipulatedList()->count();
>>>>>>> 0c34c505
        $this->FilterParams = Controller::curr()->getRequest()->postVar('q');
    }

    /**
     * @param $session
     */
    function setSession($session) {
        // None of the gridfield actions are needed, and they make the stored session bigger, so pull
        // them out.
        $actionkeys = array_filter(array_keys($session), function ($i) {
            return strpos($i, 'gf_') === 0;
        });

        $session = array_diff_key($session, array_flip($actionkeys));

        // This causes problems with logins
        unset($session['HTTP_USER_AGENT']);

        $this->Session = $session;
    }

    function setColumns($columns) {
        $this->Columns = $columns;
    }

    function setSeparator($seperator) {
        $this->Separator = $seperator;
    }

    function setIncludeHeader($includeHeader) {
        $this->IncludeHeader = $includeHeader;
    }

    protected function getOutputPath() {
        $base = ASSETS_PATH . '/.exports';
        if (!is_dir($base)) mkdir($base, 0770, true);

        // Although the string is random, so should be hard to guess, also try and block access directly.
        // Only works in Apache though
        if (!file_exists("$base/.htaccess")) {
            file_put_contents("$base/.htaccess", "Deny from all\nRewriteRule .* - [F]\n");
        }

        $folder = $base.'/'.$this->getSignature();
        if (!is_dir($folder)) mkdir($folder, 0770, true);

        return $folder.'/'.$this->getSignature().'.csv';
    }

    /**
     * @return GridField
     * @throws SS_HTTPResponse_Exception
     */
    protected function getGridField() {
        $session = $this->Session;

        // Store state in session, and pass ID to client side.
        $state = array(
            'grid'       => $this->GridFieldName,
            'actionName' => 'findgridfield',
            'args'       => null
        );

        // Ensure $id doesn't contain only numeric characters
        $id = 'gf_' . substr(md5(serialize($state)), 0, 8);

        // Simulate CSRF token use, hardcode to a random value in our fake session
        // so GridField can evaluate it in the Director::test() execution
        $token = Injector::inst()->create('RandomGenerator')->randomToken('sha1');

        // Add new form action into session for GridField to find when Director::test is called below
        $session[$id] = $state;
        $session['SecurityID'] = $token;

        // Construct the URL
        $actionKey = 'action_gridFieldAlterAction?' . http_build_query(['StateID' => $id]);
        $actionValue = 'Find Gridfield';

        $url = Controller::join_links(
            $this->GridFieldURL,
            '?' .http_build_query([$actionKey => $actionValue, 'SecurityID' => $token])
        );

        // Restore into the current session the user the job is exporting as
        Session::set("loggedInAs", $session['loggedInAs']);

        // Then make a sub-query that should return a special SS_HTTPResponse with the gridfield object
        $res = Director::test($url, null, new Session($session), 'GET');

        // Great, it did, we can return it
        if ($res instanceof GridFieldQueuedExportButton_Response) {
            $gridField = $res->getGridField();
            $gridField->getConfig()->removeComponentsByType(GridFieldPaginator::class);
            $gridField->getConfig()->removeComponentsByType(GridFieldPageCount::class);

            $filterParams = $this->FilterParams;
            if (is_array($filterParams)){
                foreach ($filterParams as $key => $param) {
                    if ($param == '') {
                        unset($filterParams[$key]);
                    }
                }
                $list = $gridField->getList();
                $gridField->setList($list->Filter($filterParams));
            }
            
            return $gridField;
        } else {
            user_error('Couldn\'t restore GridField', E_USER_ERROR);
        }
    }

    /**
     * @param $gridField
     * @param $columns
     */
    protected function outputHeader($gridField, $columns) {
        $fileData = '';
        $separator = $this->Separator;

        $headers = array();

        // determine the CSV headers. If a field is callable (e.g. anonymous function) then use the
        // source name as the header instead
        foreach ($columns as $columnSource => $columnHeader) {
            $headers[] = (!is_string($columnHeader) && is_callable($columnHeader)) ? $columnSource : $columnHeader;
        }

        $fileData .= "\"" . implode("\"{$separator}\"", array_values($headers)) . "\"";
        $fileData .= "\n";

        file_put_contents($this->getOutputPath(), $fileData, FILE_APPEND);
    }

    /**
     * This method is adapted from GridField->generateExportFileData()
     *
     * @param GridField $gridField
     * @param array $columns
     * @param int $start
     * @param int $count
     */
    protected function outputRows(GridField $gridField, $columns, $start, $count) {
        $fileData = '';
        $separator = $this->Separator;

        $items = $gridField->getManipulatedList();
        $items = $items->limit($count, $start);

        foreach ($items as $item) {
            if (!$item->hasMethod('canView') || $item->canView()) {
                $columnData = array();

                foreach ($columns as $columnSource => $columnHeader) {
                    if (!is_string($columnHeader) && is_callable($columnHeader)) {
                        if ($item->hasMethod($columnSource)) {
                            $relObj = $item->{$columnSource}();
                        } else {
                            $relObj = $item->relObject($columnSource);
                        }

                        $value = $columnHeader($relObj);
                    } else {
                        $value = $gridField->getDataFieldValue($item, $columnSource);

                        if ($value === null) {
                            $value = $gridField->getDataFieldValue($item, $columnHeader);
                        }
                    }

                    $value = str_replace(array("\r", "\n"), "\n", $value);
                    $columnData[] = '"' . str_replace('"', '""', $value) . '"';
                }

                $fileData .= implode($separator, $columnData);
                $fileData .= "\n";
            }

            if ($item->hasMethod('destroy')) {
                $item->destroy();
            }
        }

        file_put_contents($this->getOutputPath(), $fileData, FILE_APPEND);
    }

    public function setup() {
        $gridField = $this->getGridField();
        $this->totalSteps = $gridField->getManipulatedList()->count();
    }

    /**
     * Generate export fields for CSV.
     *
     * @param GridField $gridField
     * @return array
     */
    public function process() {
        $gridField = $this->getGridField();
        
        if($this->Columns) {
            $columns = $this->Columns;
        } else if($dataCols = $gridField->getConfig()->getComponentByType('GridFieldDataColumns')) {
            $columns = $dataCols->getDisplayFields($gridField);
        } else {
            $columns = singleton($gridField->getModelClass())->summaryFields();
        }

        if ($this->IncludeHeader && !$this->HeadersOutput) {
            $this->outputHeader($gridField, $columns);
            $this->HeadersOutput = true;
        }

        $this->outputRows($gridField, $columns, $this->currentStep, 100);

        $this->currentStep += 100;

        if ($this->currentStep >= $this->totalSteps) {
            // Check to see if we need to wait for some time for asset synchronisation to complete
            $sleepTime = (int) Config::inst()->get('GenerateCSVJob', 'sync_sleep_seconds');
            if ($sleepTime > 0) {
                sleep($sleepTime);
            }
            $this->isComplete = true;
        }
    }
}<|MERGE_RESOLUTION|>--- conflicted
+++ resolved
@@ -13,7 +13,8 @@
  * Relies on GridField being accessible in its original CMS controller context to the user
  * who triggered the export.
  */
-class GenerateCSVJob extends AbstractQueuedJob {
+class GenerateCSVJob extends AbstractQueuedJob
+{
 
     /**
      * Optionally define the number of seconds to wait after the job has finished before marking it as complete.
@@ -24,7 +25,8 @@
      */
     private static $sync_sleep_seconds = 0;
 
-    public function __construct() {
+    public function __construct()
+    {
         $this->ID = Injector::inst()->create('RandomGenerator')->randomToken('sha1');
         $this->Seperator = ',';
         $this->IncludeHeader = true;
@@ -35,40 +37,41 @@
     /**
      * @return string
      */
-    public function getJobType() {
+    public function getJobType()
+    {
         return QueuedJob::QUEUED;
     }
 
     /**
      * @return string
      */
-    public function getTitle() {
+    public function getTitle()
+    {
         return "Export a CSV of a Gridfield";
     }
 
     /**
      * @return string
      */
-    public function getSignature() {
+    public function getSignature()
+    {
         return md5(get_class($this) . '-' . $this->ID);
     }
     /**
      * @param GridField $gridField
      */
-    function setGridField(GridField $gridField) {        
+    function setGridField(GridField $gridField)
+    {
         $this->GridFieldName = $gridField->getName();
         $this->GridFieldURL = $gridField->Link();
-<<<<<<< HEAD
-=======
-        $this->totalSteps = $gridField->getManipulatedList()->count();
->>>>>>> 0c34c505
         $this->FilterParams = Controller::curr()->getRequest()->postVar('q');
     }
 
     /**
      * @param $session
      */
-    function setSession($session) {
+    function setSession($session)
+    {
         // None of the gridfield actions are needed, and they make the stored session bigger, so pull
         // them out.
         $actionkeys = array_filter(array_keys($session), function ($i) {
@@ -83,19 +86,23 @@
         $this->Session = $session;
     }
 
-    function setColumns($columns) {
+    function setColumns($columns)
+    {
         $this->Columns = $columns;
     }
 
-    function setSeparator($seperator) {
+    function setSeparator($seperator)
+    {
         $this->Separator = $seperator;
     }
 
-    function setIncludeHeader($includeHeader) {
+    function setIncludeHeader($includeHeader)
+    {
         $this->IncludeHeader = $includeHeader;
     }
 
-    protected function getOutputPath() {
+    protected function getOutputPath()
+    {
         $base = ASSETS_PATH . '/.exports';
         if (!is_dir($base)) mkdir($base, 0770, true);
 
@@ -105,17 +112,18 @@
             file_put_contents("$base/.htaccess", "Deny from all\nRewriteRule .* - [F]\n");
         }
 
-        $folder = $base.'/'.$this->getSignature();
+        $folder = $base . '/' . $this->getSignature();
         if (!is_dir($folder)) mkdir($folder, 0770, true);
 
-        return $folder.'/'.$this->getSignature().'.csv';
+        return $folder . '/' . $this->getSignature() . '.csv';
     }
 
     /**
      * @return GridField
      * @throws SS_HTTPResponse_Exception
      */
-    protected function getGridField() {
+    protected function getGridField()
+    {
         $session = $this->Session;
 
         // Store state in session, and pass ID to client side.
@@ -142,7 +150,7 @@
 
         $url = Controller::join_links(
             $this->GridFieldURL,
-            '?' .http_build_query([$actionKey => $actionValue, 'SecurityID' => $token])
+            '?' . http_build_query([$actionKey => $actionValue, 'SecurityID' => $token])
         );
 
         // Restore into the current session the user the job is exporting as
@@ -158,7 +166,7 @@
             $gridField->getConfig()->removeComponentsByType(GridFieldPageCount::class);
 
             $filterParams = $this->FilterParams;
-            if (is_array($filterParams)){
+            if (is_array($filterParams)) {
                 foreach ($filterParams as $key => $param) {
                     if ($param == '') {
                         unset($filterParams[$key]);
@@ -167,7 +175,7 @@
                 $list = $gridField->getList();
                 $gridField->setList($list->Filter($filterParams));
             }
-            
+
             return $gridField;
         } else {
             user_error('Couldn\'t restore GridField', E_USER_ERROR);
@@ -178,7 +186,8 @@
      * @param $gridField
      * @param $columns
      */
-    protected function outputHeader($gridField, $columns) {
+    protected function outputHeader($gridField, $columns)
+    {
         $fileData = '';
         $separator = $this->Separator;
 
@@ -204,7 +213,8 @@
      * @param int $start
      * @param int $count
      */
-    protected function outputRows(GridField $gridField, $columns, $start, $count) {
+    protected function outputRows(GridField $gridField, $columns, $start, $count)
+    {
         $fileData = '';
         $separator = $this->Separator;
 
@@ -248,7 +258,8 @@
         file_put_contents($this->getOutputPath(), $fileData, FILE_APPEND);
     }
 
-    public function setup() {
+    public function setup()
+    {
         $gridField = $this->getGridField();
         $this->totalSteps = $gridField->getManipulatedList()->count();
     }
@@ -259,12 +270,13 @@
      * @param GridField $gridField
      * @return array
      */
-    public function process() {
+    public function process()
+    {
         $gridField = $this->getGridField();
-        
-        if($this->Columns) {
+
+        if ($this->Columns) {
             $columns = $this->Columns;
-        } else if($dataCols = $gridField->getConfig()->getComponentByType('GridFieldDataColumns')) {
+        } else if ($dataCols = $gridField->getConfig()->getComponentByType('GridFieldDataColumns')) {
             $columns = $dataCols->getDisplayFields($gridField);
         } else {
             $columns = singleton($gridField->getModelClass())->summaryFields();
